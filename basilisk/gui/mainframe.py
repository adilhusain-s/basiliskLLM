import datetime
import logging
import os
import signal
import sys
import tempfile
import wx

if sys.platform == 'win32':
	import win32con
import basilisk.config as config
from basilisk import globalvars
from basilisk.consts import APP_NAME, APP_SOURCE_URL, HotkeyAction
from basilisk.imagefile import ImageFile
from basilisk.logger import get_log_file_path
from basilisk.screencapturethread import ScreenCaptureThread, CaptureMode
from basilisk.updater import BaseUpdater
from .conversationtab import ConversationTab
from .taskbaricon import TaskBarIcon
from .updatedialog import UpdateDialog, DownloadUpdateDialog

log = logging.getLogger(__name__)


class MainFrame(wx.Frame):
	def __init__(self, *args, **kwargs):
		self.conf: config.BasiliskConfig = kwargs.pop("conf")
		self.tmp_files = []
		super(MainFrame, self).__init__(*args, **kwargs)
		log.debug("Initializing main frame")
		self.init_ui()
		self.ID_NEW_CONVERSATION = wx.NewIdRef()
		self.ID_CLOSE_CONVERSATION = wx.NewIdRef()
		self.ID_ADD_IMAGE_FILE = wx.NewIdRef()
		self.ID_ADD_URL_IMAGE = wx.NewIdRef()
		self.ID_MANAGE_ACCOUNTS = wx.NewIdRef()
		self.ID_PREFERENCES = wx.NewIdRef()
<<<<<<< HEAD
		self.ID_TOGGLE_RECORDING = wx.NewIdRef()
		self.ID_TRANSCRIBE_AUDIO = wx.NewIdRef()

=======
		self.ID_VIEW_LOG = wx.NewIdRef()
>>>>>>> dc0d422b
		self.init_accelerators()
		if sys.platform == "win32":
			self.tray_icon = TaskBarIcon(self)
			self.register_hot_key()
			self.Bind(wx.EVT_HOTKEY, self.on_hotkey)
		self.on_new_conversation(None)

	def init_ui(self):
		def update_item_label_suffix(item: wx.MenuItem, suffix: str = "..."):
			"""
			Update the label of the given item to include ellipsis at the end if not already present.

			:param item: The item whose label is to be updated.
			:param suffix: The suffix to add to the label.
			"""
			if not item.GetItemLabel().endswith(suffix):
				item.SetItemLabel(item.GetItemLabel() + suffix)

		menu_bar = wx.MenuBar()

		conversation_menu = wx.Menu()
		new_conversation_item = conversation_menu.Append(
			wx.ID_ANY,
			# Translators: A label for a menu item to create a new conversation
			_("New conversation") + " (Ctrl+N)",
		)
		self.Bind(wx.EVT_MENU, self.on_new_conversation, new_conversation_item)
		open_conversation_item = conversation_menu.Append(
			wx.ID_ANY,
			# Translators: A label for a menu item to open a conversation
			_("Open conversation") + "... (Ctrl+O)",
		)
		open_conversation_item.Enable(False)
		save_conversation_item = conversation_menu.Append(
			wx.ID_ANY,
			# Translators: A label for a menu item to save a conversation
			_("Save conversation") + " (Ctrl+S)",
		)
		save_conversation_item.Enable(False)
		save_as_conversation_item = conversation_menu.Append(
			wx.ID_ANY,
			# Translators: A label for a menu item to save a conversation as a new file
			_("Save conversation as") + "... (Ctrl+Shift+S)",
		)
		save_as_conversation_item.Enable(False)
		close_conversation_item = conversation_menu.Append(
			wx.ID_ANY, _("Close conversation") + " (Ctrl+W)"
		)
		self.Bind(
			wx.EVT_MENU, self.on_close_conversation, close_conversation_item
		)
		conversation_menu.AppendSeparator()
		add_image_files_item = conversation_menu.Append(
			wx.ID_ANY,
			# Translators: A label for a menu item to add an image from a file
			_("Add image from f&ile") + "... (Ctrl+I)",
		)
		self.Bind(
			wx.EVT_MENU,
			lambda e: self.on_add_image(e, False),
			add_image_files_item,
		)
		add_image_url = conversation_menu.Append(
			wx.ID_ANY,
			# Translators: A label for a menu item to add an image from a URL
			_("Add image from &URL") + "... (Ctrl+U)",
		)
		self.Bind(
			wx.EVT_MENU, lambda e: self.on_add_image(e, True), add_image_url
		)
		self.transcribe_audio_microphone_item = conversation_menu.Append(
			wx.ID_ANY, _("Transcribe audio from microphone") + "... (Ctrl+R)"
		)
		self.Bind(wx.EVT_MENU, lambda e: self.on_transcribe_audio(e, True))
		self.transcribe_audio_file_item = conversation_menu.Append(
			wx.ID_ANY, _("Transcribe audio file") + "... (Ctrl+Shift+R)"
		)
		self.Bind(wx.EVT_MENU, lambda e: self.on_transcribe_audio(e, False))
		conversation_menu.AppendSeparator()
		manage_accounts_item = conversation_menu.Append(
			wx.ID_ANY,
			# Translators: A label for a menu item to manage accounts
			_("Manage &accounts") + "... (Ctrl+Shift+A)",
		)
		self.Bind(wx.EVT_MENU, self.on_manage_accounts, manage_accounts_item)
		update_item_label_suffix(manage_accounts_item)
		preferences_item = conversation_menu.Append(wx.ID_PREFERENCES)
		self.Bind(wx.EVT_MENU, self.on_preferences, preferences_item)
		update_item_label_suffix(preferences_item, "... (Ctrl+Shift+P)")
		quit_item = conversation_menu.Append(wx.ID_EXIT)
		self.Bind(wx.EVT_MENU, self.on_quit, quit_item)
		self.signal_received = False
		signal.signal(signal.SIGINT, self.on_ctrl_c)
		self.timer = wx.Timer(self)
		self.Bind(wx.EVT_TIMER, self.on_timer)
		self.timer.Start(100)

		help_menu = wx.Menu()
		about_item = help_menu.Append(wx.ID_ABOUT)
		self.Bind(wx.EVT_MENU, self.on_about, about_item)
		update_item_label_suffix(about_item)
		check_updates_item = help_menu.Append(wx.ID_ANY, _("Check updates"))
		self.Bind(wx.EVT_MENU, self.on_manual_update_check, check_updates_item)
		github_repo_item = help_menu.Append(wx.ID_ANY, _("&GitHub repository"))
		self.Bind(wx.EVT_MENU, self.on_github_repo, github_repo_item)
		roko_basilisk_item = help_menu.Append(wx.ID_ANY, _("Roko's Basilisk"))
		self.Bind(wx.EVT_MENU, self.on_roko_basilisk, roko_basilisk_item)
		view_log_item = help_menu.Append(
			wx.ID_ANY, _("View &log") + " (Ctrl+Shift+F1)"
		)
		self.Bind(wx.EVT_MENU, self.on_view_log, view_log_item)

		menu_bar.Append(conversation_menu, _("&Conversation"))
		menu_bar.Append(help_menu, _("&Help"))
		self.SetMenuBar(menu_bar)

		sizer = wx.BoxSizer(wx.VERTICAL)
		self.panel = wx.Panel(self)
		minimize_taskbar = wx.Button(
			self.panel, label=_("Minimize to tray") + " (Ctrl+Alt+Shift+B)"
		)
		minimize_taskbar.Bind(wx.EVT_BUTTON, self.on_minimize)
		sizer.Add(minimize_taskbar, flag=wx.EXPAND)

		self.notebook = wx.Notebook(self.panel)
		sizer.Add(self.notebook, proportion=1, flag=wx.EXPAND)
		self.panel.SetSizer(sizer)
		self.tabs_panels = []

		self.CreateStatusBar()
		self.SetStatusText(_("Ready"))
		self.Layout()
		self.Maximize(True)

	def init_accelerators(self):
		self.Bind(wx.EVT_CLOSE, self.on_quit)
		self.Bind(
			wx.EVT_MENU, self.on_new_conversation, id=self.ID_NEW_CONVERSATION
		)
		self.Bind(
			wx.EVT_MENU,
			self.on_close_conversation,
			id=self.ID_CLOSE_CONVERSATION,
		)
		self.Bind(wx.EVT_MENU, self.on_add_image, id=self.ID_ADD_IMAGE_FILE)
		self.Bind(
			wx.EVT_MENU,
			lambda evt: self.on_add_image(evt, True),
			id=self.ID_ADD_URL_IMAGE,
		)
		self.Bind(
			wx.EVT_MENU, self.on_manage_accounts, id=self.ID_MANAGE_ACCOUNTS
		)
		self.Bind(wx.EVT_MENU, self.on_preferences, id=self.ID_PREFERENCES)
<<<<<<< HEAD
		self.Bind(
			wx.EVT_MENU,
			lambda evt: self.on_transcribe_audio(evt, True),
			id=self.ID_TOGGLE_RECORDING,
		)
		self.Bind(
			wx.EVT_MENU,
			lambda evt: self.on_transcribe_audio(evt, False),
			id=self.ID_TRANSCRIBE_AUDIO,
		)
=======
		self.Bind(wx.EVT_MENU, self.on_view_log, id=self.ID_VIEW_LOG)
>>>>>>> dc0d422b

		self.notebook.Bind(wx.EVT_NOTEBOOK_PAGE_CHANGED, self.on_tab_changed)

		accelerators = [
			(wx.ACCEL_CTRL, ord('N'), self.ID_NEW_CONVERSATION),
			(wx.ACCEL_CTRL, ord('W'), self.ID_CLOSE_CONVERSATION),
			(wx.ACCEL_CTRL, ord('I'), self.ID_ADD_IMAGE_FILE),
			(wx.ACCEL_CTRL, ord('U'), self.ID_ADD_URL_IMAGE),
			(wx.ACCEL_CTRL | wx.ACCEL_SHIFT, ord('A'), self.ID_MANAGE_ACCOUNTS),
			(wx.ACCEL_CTRL | wx.ACCEL_SHIFT, ord('P'), self.ID_PREFERENCES),
<<<<<<< HEAD
			(wx.ACCEL_CTRL, ord('R'), self.ID_TOGGLE_RECORDING),
			(
				wx.ACCEL_CTRL | wx.ACCEL_SHIFT,
				ord('R'),
				self.ID_TRANSCRIBE_AUDIO,
			),
=======
			(wx.ACCEL_CTRL | wx.ACCEL_SHIFT, wx.WXK_F1, self.ID_VIEW_LOG),
>>>>>>> dc0d422b
		]

		for i in range(1, 10):
			id_ref = wx.NewIdRef()
			accelerators.append((wx.ACCEL_CTRL, ord(str(i)), id_ref))
			self.Bind(wx.EVT_MENU, self.make_on_goto_tab(i), id=id_ref)

		self.SetAcceleratorTable(wx.AcceleratorTable(accelerators))

	def register_hot_key(self):
		self.RegisterHotKey(
			HotkeyAction.TOGGLE_VISIBILITY.value,
			win32con.MOD_CONTROL | win32con.MOD_ALT | win32con.MOD_SHIFT,
			ord('B'),
		)
		self.RegisterHotKey(
			HotkeyAction.CAPTURE_FULL.value,
			win32con.MOD_CONTROL | win32con.MOD_ALT | win32con.MOD_SHIFT,
			ord('F'),
		)
		self.RegisterHotKey(
			HotkeyAction.CAPTURE_WINDOW.value,
			win32con.MOD_CONTROL | win32con.MOD_ALT | win32con.MOD_SHIFT,
			ord('W'),
		)

	def on_hotkey(self, event):
		match HotkeyAction(event.GetId()):
			case HotkeyAction.TOGGLE_VISIBILITY:
				self.toggle_visibility(None)
			case HotkeyAction.CAPTURE_WINDOW:
				self.screen_capture(CaptureMode.WINDOW)
			case HotkeyAction.CAPTURE_FULL:
				self.screen_capture(CaptureMode.FULL)
			case _:
				log.error(f"Unknown hotkey action: {event.GetId()}")

	def toggle_visibility(self, event):
		if self.IsShown():
			self.on_minimize(None)
		elif not self.IsShown():
			self.on_restore(None)

	def capture_partial_screen(
		self, screen_coordinates: tuple[int, int, int, int], name: str = ""
	):
		log.debug(f"Capturing partial screen: {screen_coordinates}")
		now_str = datetime.datetime.now().strftime("%Y-%m-%d_%H-%M-%S")
		fd, path = tempfile.mkstemp(
			prefix=f"basilisk_{now_str}_", suffix=".png"
		)
		os.close(fd)
		self.tmp_files.append(path)
		log.debug(f"Temporary file: {path}")
		thread = ScreenCaptureThread(
			self,
			path=path,
			capture_mode=CaptureMode.PARTIAL,
			screen_coordinates=screen_coordinates,
			name=name,
		)
		thread.start()

	def screen_capture(self, capture_mode: CaptureMode):
		log.debug("Capturing screen")
		now_str = datetime.datetime.now().strftime("%Y-%m-%d_%H-%M-%S")
		fd, path = tempfile.mkstemp(
			prefix=f"basilisk_{now_str}_", suffix=".png"
		)
		os.close(fd)
		self.tmp_files.append(path)
		log.debug(f"Temporary file: {path}")
		thread = ScreenCaptureThread(self, path, capture_mode)
		thread.start()

	def post_screen_capture(self, imagefile: ImageFile | str):
		log.debug("Screen capture received")
		self.current_tab.add_images([imagefile])
		if not self.IsShown():
			self.Show()
			self.Restore()
			self.Layout()
		self.Raise()

	def on_minimize(self, event):
		if not self.IsShown():
			log.debug("Already minimized")
			return
		log.debug("Minimized to tray")
		self.Hide()
		wx.adv.NotificationMessage(
			APP_NAME,
			_(
				"Basilisk has been minimized to the system tray. Click the icon to restore or use the hotkey Ctrl+Alt+Shift+B to toggle visibility."
			),
		).Show()

	def on_restore(self, event):
		if self.IsShown():
			log.debug("Already restored")
			return
		log.debug("Restored from tray")
		self.Show(True)
		self.Raise()

	def on_quit(self, event):
		log.info("Closing application")
		globalvars.app_should_exit = True
		for tmp_file in self.tmp_files:
			log.debug(f"Removing temporary file: {tmp_file}")
			os.remove(tmp_file)
		# ensure all conversation tasks are stopped
		for tab in self.tabs_panels:
			if tab.task:
				task_id = tab.task.ident
				log.debug(
					f"Waiting for conversation task {task_id} to finish..."
				)
				tab.task.join()
				log.debug("... is dead")
		if sys.platform == "win32":
			self.UnregisterHotKey(HotkeyAction.TOGGLE_VISIBILITY.value)
			self.UnregisterHotKey(HotkeyAction.CAPTURE_WINDOW.value)
			self.UnregisterHotKey(HotkeyAction.CAPTURE_FULL.value)
			self.tray_icon.RemoveIcon()
			self.tray_icon.Destroy()
		self.Destroy()
		wx.GetApp().ExitMainLoop()

	def on_tab_changed(self, event):
		tab_index = event.GetSelection()
		self.SetTitle(f"Conversation {tab_index + 1} - {APP_NAME}")

	def make_on_goto_tab(self, tab_index):
		def on_goto_tab(event):
			if tab_index <= len(self.tabs_panels):
				self.notebook.SetSelection(tab_index - 1)

		return on_goto_tab

	def on_new_conversation(self, event):
		log.debug("Creating a new conversation")
		self.tabs_panels.append(ConversationTab(self.notebook))
		self.notebook.AddPage(
			self.tabs_panels[-1], f"Conversation {len(self.tabs_panels)}"
		)
		self.notebook.SetSelection(len(self.tabs_panels) - 1)
		self.SetTitle(f"Conversation {len(self.tabs_panels)} - {APP_NAME}")

	def on_close_conversation(self, event):
		current_tab = self.notebook.GetSelection()
		if current_tab != wx.NOT_FOUND:
			self.notebook.DeletePage(current_tab)
			self.tabs_panels.pop(current_tab)
			current_tab_count = self.notebook.GetPageCount()
			if current_tab_count == 0:
				self.on_new_conversation(None)
			else:
				for tab_index in range(current_tab_count):
					self.notebook.SetPageText(
						tab_index, f"Conversation {tab_index + 1}"
					)
				self.notebook.SetSelection(current_tab_count - 1)
				self.SetTitle(f"Conversation {current_tab_count} - {APP_NAME}")

	@property
	def current_tab(self):
		return self.tabs_panels[self.notebook.GetSelection()]

	def on_add_image(self, event, from_url=False):
		current_tab = self.current_tab
		if not current_tab:
			wx.MessageBox(
				_("No conversation selected"), _("Error"), wx.OK | wx.ICON_ERROR
			)
			return
		if from_url:
			current_tab.add_image_url()
		else:
			current_tab.add_image_files()

	def on_transcribe_audio(
		self, event: wx.Event, from_microphone: bool = False
	):
		current_tab = self.current_tab
		if not current_tab:
			wx.MessageBox(
				_("No conversation selected"), _("Error"), wx.OK | wx.ICON_ERROR
			)
			return
		if from_microphone:
			current_tab.toggle_recording(event)
		else:
			current_tab.on_transcribe_audio_file()

	def refresh_tabs(self):
		for tab in self.tabs_panels:
			tab.on_config_change()

	def on_manage_accounts(self, event):
		from .accountdialog import AccountDialog

		account_dialog = AccountDialog(self, _("Manage accounts"))
		if account_dialog.ShowModal() == wx.ID_OK:
			self.refresh_tabs()
		account_dialog.Destroy()

	def on_preferences(self, event):
		log.debug("Opening preferences dialog")
		from .preferencesdialog import PreferencesDialog

		preferences_dialog = PreferencesDialog(self, title=_("Settings"))
		if preferences_dialog.ShowModal() == wx.ID_OK:
			self.refresh_tabs()
		preferences_dialog.Destroy()

	def on_github_repo(self, event):
		wx.LaunchDefaultBrowser(APP_SOURCE_URL)

	def on_roko_basilisk(self, event):
		wx.LaunchDefaultBrowser(
			"https://en.wikipedia.org/wiki/Roko%27s_basilisk"
		)

	def on_about(self, event):
		from .aboutdialog import display_about_dialog

		display_about_dialog(self)

	def on_manual_update_check(self, event):
		log.debug("Checking for updates")
		UpdateDialog(parent=self, title=_("Check updates")).Show()

	def on_view_log(self, event):
		try:
			os.startfile(get_log_file_path())
		except Exception as e:
			log.error(f"Failed to open log file: {e}")
			wx.MessageBox(
				_("Failed to open log file"), _("Error"), wx.OK | wx.ICON_ERROR
			)

	def on_ctrl_c(self, signum, frame):
		self.signal_received = True

	def on_timer(self, event):
		if self.signal_received:
			log.debug("Received SIGINT")
			wx.CallAfter(self.on_quit, None)

	def show_update_notification(self, updater: BaseUpdater):
		log.info("Showing update notification")

		def show_dialog():
			update_dialog = UpdateDialog(
				parent=self, title=_("New version available"), updater=updater
			)
			update_dialog.ShowModal()
			log.debug(f"Update dialog shown: {update_dialog.IsShown()}")

		wx.CallAfter(show_dialog)

	def show_update_download(self, updater: BaseUpdater):
		log.info("Showing update download dialog")

		def show_dialog():
			download_dialog = DownloadUpdateDialog(
				parent=self, title=_("Downloading update"), updater=updater
			)
			download_dialog.ShowModal()
			log.debug(f"Download dialog shown: {download_dialog.IsShown()}")

		wx.CallAfter(show_dialog)<|MERGE_RESOLUTION|>--- conflicted
+++ resolved
@@ -35,13 +35,10 @@
 		self.ID_ADD_URL_IMAGE = wx.NewIdRef()
 		self.ID_MANAGE_ACCOUNTS = wx.NewIdRef()
 		self.ID_PREFERENCES = wx.NewIdRef()
-<<<<<<< HEAD
+		self.ID_VIEW_LOG = wx.NewIdRef()
 		self.ID_TOGGLE_RECORDING = wx.NewIdRef()
 		self.ID_TRANSCRIBE_AUDIO = wx.NewIdRef()
 
-=======
-		self.ID_VIEW_LOG = wx.NewIdRef()
->>>>>>> dc0d422b
 		self.init_accelerators()
 		if sys.platform == "win32":
 			self.tray_icon = TaskBarIcon(self)
@@ -196,7 +193,7 @@
 			wx.EVT_MENU, self.on_manage_accounts, id=self.ID_MANAGE_ACCOUNTS
 		)
 		self.Bind(wx.EVT_MENU, self.on_preferences, id=self.ID_PREFERENCES)
-<<<<<<< HEAD
+		self.Bind(wx.EVT_MENU, self.on_view_log, id=self.ID_VIEW_LOG)
 		self.Bind(
 			wx.EVT_MENU,
 			lambda evt: self.on_transcribe_audio(evt, True),
@@ -207,9 +204,6 @@
 			lambda evt: self.on_transcribe_audio(evt, False),
 			id=self.ID_TRANSCRIBE_AUDIO,
 		)
-=======
-		self.Bind(wx.EVT_MENU, self.on_view_log, id=self.ID_VIEW_LOG)
->>>>>>> dc0d422b
 
 		self.notebook.Bind(wx.EVT_NOTEBOOK_PAGE_CHANGED, self.on_tab_changed)
 
@@ -220,16 +214,13 @@
 			(wx.ACCEL_CTRL, ord('U'), self.ID_ADD_URL_IMAGE),
 			(wx.ACCEL_CTRL | wx.ACCEL_SHIFT, ord('A'), self.ID_MANAGE_ACCOUNTS),
 			(wx.ACCEL_CTRL | wx.ACCEL_SHIFT, ord('P'), self.ID_PREFERENCES),
-<<<<<<< HEAD
+			(wx.ACCEL_CTRL | wx.ACCEL_SHIFT, wx.WXK_F1, self.ID_VIEW_LOG),
 			(wx.ACCEL_CTRL, ord('R'), self.ID_TOGGLE_RECORDING),
 			(
 				wx.ACCEL_CTRL | wx.ACCEL_SHIFT,
 				ord('R'),
 				self.ID_TRANSCRIBE_AUDIO,
 			),
-=======
-			(wx.ACCEL_CTRL | wx.ACCEL_SHIFT, wx.WXK_F1, self.ID_VIEW_LOG),
->>>>>>> dc0d422b
 		]
 
 		for i in range(1, 10):
